{
<<<<<<< HEAD
    "version": "1.3.1",
    "description": "Plugin for Cisco 7906G, 7911G, 7931G, 7941G, 7941G-GE, 7942G, 7961G and 7962G in version 9.4 of the SCCP software.<br/> Please see the documentation if you want to install Cisco firmwares.",
    "description_fr": "Greffon pour Cisco 7906G, 7911G, 7931G, 7941G, 7941G-GE, 7942G, 7961G and 7962G en version 9.4 du logiciel SCCP.<br/> Veuillez vous référer à la documentation pour l'installation de firmwares Cisco.",
=======
    "version": "1.2",
    "description": "Plugin for Cisco 7906G, 7911G, 7931G, 7941G, 7941G-GE, 7942G, 7961G, 7962G, 7970G, 7971G and 7971G-GE in version 9.4 of the SCCP software.<br/> Please see the documentation if you want to install Cisco firmwares.",
    "description_fr": "Greffon pour Cisco 7906G, 7911G, 7931G, 7941G, 7941G-GE, 7942G, 7961G, 7962G, 7970G, 7971G et 7971G-GE en version 9.4 du logiciel SCCP.<br/> Veuillez vous référer à la documentation pour l'installation de firmwares Cisco.",
>>>>>>> 0237d638
    "capabilities": {
        "Cisco, 7906G, 9.4.3/SCCP": {
            "sccp.lines": 1
        },
        "Cisco, 7911G, 9.4.3/SCCP": {
            "sccp.lines": 1
        },
        "Cisco, 7931G, 9.4.3/SCCP": {
            "sccp.lines": 24
        },
        "Cisco, 7941G, 9.4.3/SCCP": {
            "sccp.lines": 2
        },
        "Cisco, 7942G, 9.4.3/SCCP": {
            "sccp.lines": 2
        },
        "Cisco, 7961G, 9.4.3/SCCP": {
            "sccp.lines": 6
        },
        "Cisco, 7962G, 9.4.3/SCCP": {
            "sccp.lines": 6
        },
        "Cisco, 7970G, 9.4.3/SCCP": {
            "sccp.lines": 8
        },
        "Cisco, 7971G, 9.4.3/SCCP": {
            "sccp.lines": 8
        }
    }
}<|MERGE_RESOLUTION|>--- conflicted
+++ resolved
@@ -1,13 +1,7 @@
 {
-<<<<<<< HEAD
-    "version": "1.3.1",
-    "description": "Plugin for Cisco 7906G, 7911G, 7931G, 7941G, 7941G-GE, 7942G, 7961G and 7962G in version 9.4 of the SCCP software.<br/> Please see the documentation if you want to install Cisco firmwares.",
-    "description_fr": "Greffon pour Cisco 7906G, 7911G, 7931G, 7941G, 7941G-GE, 7942G, 7961G and 7962G en version 9.4 du logiciel SCCP.<br/> Veuillez vous référer à la documentation pour l'installation de firmwares Cisco.",
-=======
-    "version": "1.2",
+    "version": "1.3.2",
     "description": "Plugin for Cisco 7906G, 7911G, 7931G, 7941G, 7941G-GE, 7942G, 7961G, 7962G, 7970G, 7971G and 7971G-GE in version 9.4 of the SCCP software.<br/> Please see the documentation if you want to install Cisco firmwares.",
     "description_fr": "Greffon pour Cisco 7906G, 7911G, 7931G, 7941G, 7941G-GE, 7942G, 7961G, 7962G, 7970G, 7971G et 7971G-GE en version 9.4 du logiciel SCCP.<br/> Veuillez vous référer à la documentation pour l'installation de firmwares Cisco.",
->>>>>>> 0237d638
     "capabilities": {
         "Cisco, 7906G, 9.4.3/SCCP": {
             "sccp.lines": 1
